# Changelog

All notable changes to this project will be documented in this file.

The format is based on [Keep a Changelog](https://keepachangelog.com/en/1.0.0/),
and this project adheres to [Semantic Versioning](https://semver.org/spec/v2.0.0.html).

## [UNRELEASED]

<<<<<<< HEAD
### Changed

- Setting `BASE_COVALENT_AWS_PLUGINS_ONLY` environment system wide to circumvent `setup.py` subprocesses when installing.
=======
### Docs

- Simplified README
>>>>>>> c4f28e85

## [0.7.0] - 2022-09-30

### Added

-  Logic to specify that only the base covalent-aws-plugins package is to be installed.

## [0.6.1] - 2022-09-20

### Fixed

- Getting default values from config file if not defined in class instance

## [0.6.0] - 2022-09-16

### Changed

- Updated requirements.txt to pin aws executor plugins to pre-release version 0.1.0rc0

## [0.5.0] - 2022-09-15

### Changed

- BraketExecutor is now derived from AWSExecutor

### Tests

- Enabled Codecov
- Added tests
- Update pre-commit hooks
- Updated some tests to be async aware

## [0.4.1] - 2022-08-23

### Fixed

- Removed `--pre` from `pip install covalent` in Dockerfile

## [0.4.0] - 2022-08-17

### Changed

- Fixed `covalent` version to `stable` release

## [0.3.0] - 2022-08-16

### Added

- Updated required `covalent` version

## [0.2.0] - 2022-08-13

### Added

- Workflows needed for release

## [0.1.2] - 2022-08-10

### Fixed

- Dynamically set bucket name and repo name

### Docs

- Updated README with more getting started details

## [0.1.1] - 2022-08-08

### Fixed

- Dockerfile so that SAGEMAKER_PROGRAM is set correctly, removing ENTRYPOINT and CMD
- Pennylane version, upgraded to 0.24.0

## [0.1.0] - 2022-03-31

### Changed

- Changed global variable executor_plugin_name -> EXECUTOR_PLUGIN_NAME in executors to conform with PEP8.<|MERGE_RESOLUTION|>--- conflicted
+++ resolved
@@ -7,15 +7,13 @@
 
 ## [UNRELEASED]
 
-<<<<<<< HEAD
-### Changed
+### Fixed
 
-- Setting `BASE_COVALENT_AWS_PLUGINS_ONLY` environment system wide to circumvent `setup.py` subprocesses when installing.
-=======
+- Store `BASE_COVALENT_AWS_PLUGINS_ONLY` in a temporary file rather than storing it as an environment variable.
+
 ### Docs
 
 - Simplified README
->>>>>>> c4f28e85
 
 ## [0.7.0] - 2022-09-30
 
