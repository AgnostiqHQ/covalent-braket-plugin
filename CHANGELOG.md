--- conflicted
+++ resolved
@@ -7,17 +7,13 @@
 
 ## [UNRELEASED]
 
-<<<<<<< HEAD
-=======
+
 ## [0.3.0] - 2022-08-16
 
->>>>>>> b931f680
 ### Added
 
 - Updated required `covalent` version
 
-<<<<<<< HEAD
-=======
 ## [0.2.0] - 2022-08-13
 
 ### Added
@@ -34,7 +30,6 @@
 
 - Updated README with more getting started details
 
->>>>>>> b931f680
 ## [0.1.1] - 2022-08-08
 
 ### Fixed
