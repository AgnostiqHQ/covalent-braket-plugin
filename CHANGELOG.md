# Changelog

All notable changes to this project will be documented in this file.

The format is based on [Keep a Changelog](https://keepachangelog.com/en/1.0.0/),
and this project adheres to [Semantic Versioning](https://semver.org/spec/v2.0.0.html).

## [UNRELEASED]

<<<<<<< HEAD
### Operations

- Added license workflow
=======
## [0.7.1] - 2022-10-06

### Fixed

- Store `BASE_COVALENT_AWS_PLUGINS_ONLY` in a temporary file rather than storing it as an environment variable.

### Docs

- Simplified README

## [0.7.0] - 2022-09-30

### Added

-  Logic to specify that only the base covalent-aws-plugins package is to be installed.
>>>>>>> 7772625e

## [0.6.1] - 2022-09-20

### Fixed

- Getting default values from config file if not defined in class instance

## [0.6.0] - 2022-09-16

### Changed

- Updated requirements.txt to pin aws executor plugins to pre-release version 0.1.0rc0

## [0.5.0] - 2022-09-15

### Changed

- BraketExecutor is now derived from AWSExecutor

### Tests

- Enabled Codecov
- Added tests
- Update pre-commit hooks
- Updated some tests to be async aware

## [0.4.1] - 2022-08-23

### Fixed

- Removed `--pre` from `pip install covalent` in Dockerfile

## [0.4.0] - 2022-08-17

### Changed

- Fixed `covalent` version to `stable` release

## [0.3.0] - 2022-08-16

### Added

- Updated required `covalent` version

## [0.2.0] - 2022-08-13

### Added

- Workflows needed for release

## [0.1.2] - 2022-08-10

### Fixed

- Dynamically set bucket name and repo name

### Docs

- Updated README with more getting started details

## [0.1.1] - 2022-08-08

### Fixed

- Dockerfile so that SAGEMAKER_PROGRAM is set correctly, removing ENTRYPOINT and CMD
- Pennylane version, upgraded to 0.24.0

## [0.1.0] - 2022-03-31

### Changed

- Changed global variable executor_plugin_name -> EXECUTOR_PLUGIN_NAME in executors to conform with PEP8.<|MERGE_RESOLUTION|>--- conflicted
+++ resolved
@@ -7,11 +7,10 @@
 
 ## [UNRELEASED]
 
-<<<<<<< HEAD
 ### Operations
 
 - Added license workflow
-=======
+
 ## [0.7.1] - 2022-10-06
 
 ### Fixed
@@ -27,7 +26,6 @@
 ### Added
 
 -  Logic to specify that only the base covalent-aws-plugins package is to be installed.
->>>>>>> 7772625e
 
 ## [0.6.1] - 2022-09-20
 
