# Changelog

All notable changes to this project will be documented in this file.

The format is based on [Keep a Changelog](https://keepachangelog.com/en/1.0.0/),
and this project adheres to [Semantic Versioning](https://semver.org/spec/v2.0.0.html).

## [UNRELEASED]

<<<<<<< HEAD

### Docs

- Simplified README
=======
## [0.7.0] - 2022-09-30

### Added

-  Logic to specify that only the base covalent-aws-plugins package is to be installed.
>>>>>>> bcce0dda

## [0.6.1] - 2022-09-20

### Fixed

- Getting default values from config file if not defined in class instance

## [0.6.0] - 2022-09-16

### Changed

- Updated requirements.txt to pin aws executor plugins to pre-release version 0.1.0rc0

## [0.5.0] - 2022-09-15

### Changed

- BraketExecutor is now derived from AWSExecutor

### Tests

- Enabled Codecov
- Added tests
- Update pre-commit hooks
- Updated some tests to be async aware

## [0.4.1] - 2022-08-23

### Fixed

- Removed `--pre` from `pip install covalent` in Dockerfile

## [0.4.0] - 2022-08-17

### Changed

- Fixed `covalent` version to `stable` release

## [0.3.0] - 2022-08-16

### Added

- Updated required `covalent` version

## [0.2.0] - 2022-08-13

### Added

- Workflows needed for release

## [0.1.2] - 2022-08-10

### Fixed

- Dynamically set bucket name and repo name

### Docs

- Updated README with more getting started details

## [0.1.1] - 2022-08-08

### Fixed

- Dockerfile so that SAGEMAKER_PROGRAM is set correctly, removing ENTRYPOINT and CMD
- Pennylane version, upgraded to 0.24.0

## [0.1.0] - 2022-03-31

### Changed

- Changed global variable executor_plugin_name -> EXECUTOR_PLUGIN_NAME in executors to conform with PEP8.<|MERGE_RESOLUTION|>--- conflicted
+++ resolved
@@ -7,18 +7,15 @@
 
 ## [UNRELEASED]
 
-<<<<<<< HEAD
-
 ### Docs
 
 - Simplified README
-=======
+
 ## [0.7.0] - 2022-09-30
 
 ### Added
 
 -  Logic to specify that only the base covalent-aws-plugins package is to be installed.
->>>>>>> bcce0dda
 
 ## [0.6.1] - 2022-09-20
 
