--- conflicted
+++ resolved
@@ -7,11 +7,10 @@
 
 ## [UNRELEASED]
 
-<<<<<<< HEAD
 ### Added
 
 - Adding `repository_dispatch` trigger to build base executor image from core covalent
-=======
+
 ## [0.21.2] - 2023-02-09
 
 ### Fixed
@@ -23,7 +22,6 @@
 ### Fixed
 
 - tests.yml workflow.
->>>>>>> 5858ae11
 
 ## [0.21.0] - 2023-01-19
 
