--- conflicted
+++ resolved
@@ -7,11 +7,8 @@
 
 ## [UNRELEASED]
 
-<<<<<<< HEAD
-=======
 ## [0.16.0] - 2023-01-06
 
->>>>>>> 1bd6a7d9
 ### Operations
 
 ### Added
